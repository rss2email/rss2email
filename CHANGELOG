--- conflicted
+++ resolved
@@ -1,9 +1,6 @@
 UNRELEASED
-<<<<<<< HEAD
     * Improve log messages
-=======
     * Fix bug `AttributeError: 'NoneType' object has no attribute 'close'` (#126)
->>>>>>> cff7027a
 
 v3.12.1 (2020-08-02)
     * Fix calling opmlexport without arguments
