--- conflicted
+++ resolved
@@ -1,7 +1,7 @@
 UNRELEASED
-<<<<<<< HEAD
     * Improve log messages
     * Fix bug `AttributeError: 'NoneType' object has no attribute 'close'` (#126)
+    * Remove documentation of `smtp-ssl-protocol` as this option was dropped in 2016
 
 v3.12.1 (2020-08-02)
     * Fix calling opmlexport without arguments
@@ -15,9 +15,6 @@
     * Improve locking support for when multiple rss2email instances are run in parallel
     * Fix handling of __VERSION__ and __URL__ in user-agent strings
     * Fix opmlexport
-=======
-    * Remove documentation of `smtp-ssl-protocol` as this option was dropped in 2016
->>>>>>> f711de70
 
 v3.11 (2019-10-26)
     * Add new `user-agent` attribute for configuring email User-Agent
