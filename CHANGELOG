--- conflicted
+++ resolved
@@ -1,9 +1,7 @@
-<<<<<<< HEAD
+v3.9 (unreleased)
+    * Add a new `trust-link` setting, to prefer the `link` attribute over the `id` attribute for identifying entries.
+
 v3.8 (2014-01-18)
-=======
-v3.8 (unreleased)
-    * Add a new `trust-link` setting, to prefer the `link` attribute over the `id` attribute for identifying entries.
->>>>>>> 137386d1
     * Sluggify feed names on opmlimport.
     * Allow Unicode letters and digits in feed names, instead of just ASCII lettters and digits.
 
