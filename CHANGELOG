UNRELEASED
<<<<<<< HEAD
    * New `digest-type` configuration adds optional more widely supported `multipart/mixed` format
    * New argument `--only-new` on the `add` command to ignore entries in feed
      when added, so only new entries will be sent.
=======

v3.13.1 (2021-05-15)
>>>>>>> c9516d34
    * Fix crash on html-mail entries with no URL
    * Fix exception when parsing a feed with a linebreak in its title
    * Add a new `subject-format` setting, customise the subject line
    * Removed '$' interpolation in config file to allow URLs containing dollar signs. Interpolation was not fully supported, and the placeholder would not survive a second save. Config files with ${...} placeholders will need to be manually edited after upgrading, or a save forced by adding and removing a fake feed before upgrading.
    * Fix default HTTP User-Agent to use `rss2email` instead of `feedparser`, and fix `user-agent` setting to consistently apply to both outgoing emails and HTTP requests. This introduces a couple of potentially breaking changes:
       o Configurations that came to rely on the `feedparser` UA string should adjust to the updated UA string going forward.
       o Configurations that came to rely on the unintended behaviour, that configuring the User-Agent header in emails does not affect HTTP requests, should use a custom `post-process` hook instead.

v3.13 (2021-04-03)
    * Switch to feedparser 6
    * Switch to poetry instead of requirements.txt
    * Make the `verbose` flag in the config file actually have an impact, and have it default to `info
    * Improve log messages
    * Remove documentation of `smtp-ssl-protocol` as this option was dropped in 2016
    * Stop forging SMTP and sendmail envelope sender (#134)
    * Add sendmail_config option
    * Upgraded to feedparser v6.0 (https://github.com/kurtmckee/feedparser/)
    * Drop support for Python 3.5, add support for Python 3.9
    * Log sendmail output
    * Support multipart/alternative emails with both HTML and plain text parts with option `multipart-html`
    * Add inline-links option, allowing links to be sent to the bottom of the
      paragraph
    * Add wrap-links option, preventing links from be wrapped over multiple lines
    * Stop looking in $XDG_DATA_DIRS for the database, and only look in
      $XDG_DATA_HOME
    * Warnings about HTTP content-type being unexpected now properly display
    * Make the proxy parameter also affect https connections
    * Add a --clean argument on the run command to reduce the database size
    * Set body element attribute dir=auto in HTML mail
    * Store the lock file in XDG_RUNTIME_DIR instead of /tmp

v3.12.3 (2021-03-19)
    * Make dependency on feedparser have an upper bound so that `pip install`
      works again

v3.12.2 (2020-08-31)
    * Fix bug `AttributeError: 'NoneType' object has no attribute 'close'` (#126)

v3.12.1 (2020-08-02)
    * Fix calling opmlexport without arguments

v3.12 (2020-08-02)
    * Drop support for EOL Python 3.4, add support for Python 3.8
    * Add List_ID and List_Post headers to the generated emails
    * Add a new `reply-changes` setting
    * Improve configurability of text wrapping for the emails
    * Use `platform.node()` instead of "dev.null.invalid" in "Message-ID" header
    * Improve locking support for when multiple rss2email instances are run in parallel
    * Fix handling of __VERSION__ and __URL__ in user-agent strings
    * Fix opmlexport

v3.11 (2019-10-26)
    * Add new `user-agent` attribute for configuring email User-Agent

v3.10 (2019-09-01)
    * Catch and warn for invalid Content-Types
    * Add a manually extracted list of config options to r2e.1
    * Add a redirect post-process module
    * Follow symlinks of datafiles
    * Add zsh completion
    * Add support for maildir
    * Fix `r2e new` overwriting an existing config
    * Add new `feed-name` and `feed-url` attributes for the `name-format` setting
    * Change logging format
    * Allow multiple SMTP recipients
    * Fix SMTP security issues
    * Fix test suite
    * Drop support for Python 3.2 and 3.3
    * Remove `__contributors__` from the `rss2email` module
    * Stop using deprecated `html2text.unescape`
    * Fix locking issues when data file is on NFS
    * Add `same-server-fetch-interval` setting for rate-limiting fetches to a server
    * Update setup.py to setuptools

v3.9 (2014-09-01)
    * Catch and error out if a user adds a feed with a duplicate name
    * Split sender into both sendmail's -F and -f
    * Fix an error with SMTPConnectionError inheritance order ("does not take keyword arguments")
    * Add a new `smtp-ssl-protocol` setting, to select acceptable protocols for SMTP connections
    * Fix non-compliant User-Agent header for HTTP/1.1
    * Fix an error in the NoToEmailAddress invocation
    * Add a new `trust-link` setting, to prefer the `link` attribute over the `id` attribute for identifying entries

v3.8 (2014-01-18)
    * Sluggify feed names on opmlimport
    * Allow Unicode letters and digits in feed names, instead of just ASCII letters and digits

v3.7 (2013-10-11)
    * Fix fallback for titles that contain malformed HTML
    * Fix atomic saves to avoid garbling config and data files if the disk is full
    * Convert the `friendly-name` boolean to the new `name-format` setting.  This allow users to customize how the friendly name is constructed
    * Demote guessed encodings logs from 'error' to 'warning'

v3.6 (2013-09-09)
    * Fix missing port argument for IMAPAuthenticationError
    * Fix `<div id="entry>` syntax error in HTML mail

v3.5 (2013-06-05)
    * Added digest generation and post-processing hooks
    * Fix html2text configuration (ignored since 2012-10-04)
    * Fix opmlexport crash due to orphaned feed data
    * Use feed names in OPML 'text' attributes

v3.4 (2013-05-14)
    * Added post-processing hooks for user-specified message manipulation
    * Added settings for IMAP delivery.  The old `use-smtp` boolean has been replaced by a new `email-protocol` setting.  Non-IMAP users should adjust their configuration to set `email-protocol` to either `sendmail` or `smtp`

v3.3 (2013-04-13)
    * Fix SMTP message submission logic
    * Fix error inheritance (super() calls)
    * Convert html2text parsing errors to `ProcessingError`s
    * Cleanup html2text error handling
    * Drop Google Reader rel-via manipulation
    * Drop the wrapping <table> elements from HTML mail

v3.2 (2013-03-13)
    * Use extended interpolation in configuration files, to allow percent signs (%)
    * Added .as_string() fallback to email flattening (only used if `use-smtp = False` and `use-8bit = True`)
    * Added sendmail configuration option.  Change this if you want to use an alternative, sendmail-compatible mailer

v3.1 (2013-02-14)
    * Import __url__, __author__, and __email__ in rss2email.error, which fixes bugs in formatting a number of errors

v3.0 (2013-02-13)
    * Changed project email (rss2email@tremily.us) and homepage (http://github.com/wking/rss2email)
    * Split static configuration parameters into a ConfigParser-read config file (rss2email.cfg).  Data that depends on the feed state is recorded using JSON (rss2email.json)
    * Use the XDG Base Directory Specification for standardized configuration and data file locations
    * Converted the command line interface to argparse, with some restructuring along the way
    * Added the r2e.1 man page (based on one from the Debian package)
    * Added setup.py and a PyPI page for simpler installation (http://pypi.python.org/pypi/rss2email)
    * Added Message-ID headers to outgoing email
    * Added a test suite
    * Upgraded to Python 3.2 to take advantage of cleaner Unicode handling and argparse
    * Require Signed-off-by lines in new commit messages, following the Linux and Git projects

v2.71 (2011-03-04)
    * Upgraded to feedparser v5.01! (http://code.google.com/p/feedparser/)
    * Upgrade to html2text v3.01! (https://github.com/aaronsw/html2text)
    * Potentially safer method for writing feeds.dat on UNIX
    * Handle via links with no title attribute
    * Handle attributes more cleanly with OVERRIDE_EMAIL and DEFAULT_EMAIL

v2.70 (2010-12-21)
    * Improved handling of given feed email addresses to prevent mail servers rejecting poorly formed Froms
    * Added X-RSS-TAGS header that lists any tags provided by an entry, which will be helpful in filtering incoming messages

v2.69 (2010-11-12)
    * Added support for connecting to SMTP server via SSL, see SMTP_SSL option
    * Improved backwards compatibility by fixing issue with listing feeds when run with older Python versions
    * Added selective feed email overrides through OVERRIDE_EMAIL and DEFAULT_EMAIL options
    * Added NO_FRIENDLY_NAME to from from address only without the friendly name
    * Added X-RSS-URL header in each message with the link to the original item

v2.68 (2010-10-01)
    * Added ability to pause/resume checking of individual feeds through pause and unpause commands
    * Added ability to import and export OPML feed lists through importopml and exportopml commands

v2.67 (2010-09-21)
    * Fixed entries that include an id which is blank (i.e., an empty string) were being resent
    * Fixed some entries not being sent by email because they had bad From headers
    * Fixed From headers with HTML entities encoded twice
    * Compatibility changes to support most recent development versions of feedparser
    * Compatibility changes to support Google Reader feeds

v2.66 (2009-12-21)
    * Complete packaging of all necessary source files (rss2email, html2text, feedparser, r2e, etc.) into one bundle
        o Included a more complete config.py with all options
        o Default to HTML mail and CSS results
    * Added 'reset' command to erase history of already seen entries
    * Changed project email to 'lindsey@allthingsrss.com' and project homepage to 'http://www.allthingsrss.com/rss2email/'
    * Made exception and error output text more useful
    * Added X-RSS-Feed and X-RSS-ID headers to each email for easier filtering
    * Improved enclosure handling
    * Fixed MacOS compatibility issues

v2.65 (2009-01-05)
    * Fixed warnings caused by Python v2.6 (using hashlib, removing mimify, etc.)
    * Deprecated QP_REQUIRED option as this is more than likely no longer needed and part of what triggered Python warnings
    * Fixed unicode errors in certain post headers
    * Attempted to incorporate Debian/Ubuntu patches into the mainstream release
    * Support img type enclosures
    * No file locking for SunOS

v2.64 (2008-10-21)
    * Bug-fix version
        o Gracefully handle missing charsets
        o Friendlier and more useful message if sendmail isn't installed
        o SunOS locking fix

v2.63 (2008-06-13)
    * Bug-fix version and license change:
        o Licensed under GPL 2 & 3 now
        o Display feed number in warning and error message lines
        o Fix for unicode handling problem with certain entry titles

v2.62 (2008-01-14)
    * Bug-fix version:
        o Simplified SunOS fix
        o Local feeds (/home/user/file.xml) should work

v2.61 (2007-12-07)
    * Bug-fix version:
        o Now really compatible with SunOS
        o Don't wrap long subject headers
        o New parameter CHARSET_LIST to override or supplement the order in which charsets are tried against an entry
        o Don't use blank content to generate id
        o Using GMail as mail server should work

v2.60 (2006-08-25)
    * Small bug-fix version:
        o Now compatible with SunOS
        o Correctly handle international character sets in email From

v2.59 (2006-06-09)
    * Finally added oft-requested support for enclosures. Any enclosures, such as a podcast MP3, will be listed under the entry URL
    * Made feed timeout compatible with Python versions 2.2 and higher, instead of v2.4 only
    * Added optional, configurable CSS styling to HTML mail. Set USE_CSS_STYLING=1 in your config.py to enable this. If you want to tweak the look, modify STYLE_SHEET.
    * Improved empty feed checking
    * Improved invalid feed messages
    * Unfortunately, rss2email is no longer compatible with Python v2.1. Two of the most serious lingering issues with rss2email were waiting forever for non-responsive feeds and its inability to properly handle feeds with international characters. To properly fix these once and for all, rss2email now depends on functionality that was not available until Python v2.2. Hopefully this does not unduly inconvenience anyone that has not yet upgraded to a more current version of Python.

v2.58 (2006-05-11)
    * Total rewrite of email code that should fix encoding problems
    * Added configurable timeout for nonresponsive feeds
    * Fixed incorrectly using text summary_detail instead of html content
    * Fixed bug with deleting feed 0 if no default email was set
    * Print name of feed that is being deleted

v2.57 (2006-04-07)
    * Integrated Joey Hess's patches
       o First, a patch that makes delete more reliable, so it no longer allows you to remove the default email address ('feed' 0) and thereby hose your feed file, or 'remove' entries that don't exist without warning; and so it only says IDs have changed when they really have. Originally from http://bugs.debian.org/313101
       o Next a patch that avoids a backtrace if there's no email address defined, and outputs a less scary error message.
       o Next, a simple change to the usage; since the "email" subcommand always needs a parameter, don't mark it as optional.
       o And, avoid a backtrace if the email subcommand does get run w/o a parameter.
       o And also avoid backtraces if delete is run w/o a parameter. Also adds support for --help.
       o Simple change, make a comment match reality (/usr/sbin/sendmail)
       o This avoids another backtrace, this time if there's no feed file yet. [load()]
       o Add a handler for the AttributeError exception, which feedparser can throw. Beats crashing..
       o Next, four hunks that make it more robust if no default email address is set and feeds are added w/o an email address. This patch originally comes from http://bugs.debian.org/310485 which has some examples.
       o Finally, this works around a bug in mimify that causes it to add a newline to the subject header if it contains very long words. Details at http://bugs.debian.org/320185. Note that Tatsuya Kinoshita has a larger patch toward the end of that bug report that deals with some other problems in this area, Aaron has seen that patch before and said it "looks pretty reasonable".
    * add() catches error case on first feed add and no email address is set
    * Made "emailaddress" consistent param label throughout
    * Error message improvements
    * Deleted problematic "if title" line
    * Deleted space in front of SMTP_USER
    * Only logs into SMTP server once
    * Added exception handling around SMTP server connect and login attempt
    * Broke contributors across multiple lines

v2.56 (2006-04-04)
    * SMTP AUTH support added
    * Windows support
    * Fixed bug with HTML in titles<|MERGE_RESOLUTION|>--- conflicted
+++ resolved
@@ -1,19 +1,16 @@
 UNRELEASED
-<<<<<<< HEAD
     * New `digest-type` configuration adds optional more widely supported `multipart/mixed` format
     * New argument `--only-new` on the `add` command to ignore entries in feed
       when added, so only new entries will be sent.
-=======
-
-v3.13.1 (2021-05-15)
->>>>>>> c9516d34
-    * Fix crash on html-mail entries with no URL
     * Fix exception when parsing a feed with a linebreak in its title
     * Add a new `subject-format` setting, customise the subject line
     * Removed '$' interpolation in config file to allow URLs containing dollar signs. Interpolation was not fully supported, and the placeholder would not survive a second save. Config files with ${...} placeholders will need to be manually edited after upgrading, or a save forced by adding and removing a fake feed before upgrading.
     * Fix default HTTP User-Agent to use `rss2email` instead of `feedparser`, and fix `user-agent` setting to consistently apply to both outgoing emails and HTTP requests. This introduces a couple of potentially breaking changes:
        o Configurations that came to rely on the `feedparser` UA string should adjust to the updated UA string going forward.
        o Configurations that came to rely on the unintended behaviour, that configuring the User-Agent header in emails does not affect HTTP requests, should use a custom `post-process` hook instead.
+
+v3.13.1 (2021-05-15)
+    * Fix crash on html-mail entries with no URL
 
 v3.13 (2021-04-03)
     * Switch to feedparser 6
