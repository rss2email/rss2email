# -*- encoding: utf-8 -*-
#
# Copyright (C) 2012-2014 Arun Persaud <apersaud@lbl.gov>
#                         Dmitry Bogatov <KAction@gnu.org>
#                         George Saunders <georgesaunders@gmail.com>
#                         Thiago Coutinho <root@thiagoc.net>
#                         W. Trevor King <wking@tremily.us>
#
# This file is part of rss2email.
#
# rss2email is free software: you can redistribute it and/or modify it under
# the terms of the GNU General Public License as published by the Free Software
# Foundation, either version 2 of the License, or (at your option) version 3 of
# the License.
#
# rss2email is distributed in the hope that it will be useful, but WITHOUT ANY
# WARRANTY; without even the implied warranty of MERCHANTABILITY or FITNESS FOR
# A PARTICULAR PURPOSE.  See the GNU General Public License for more details.
#
# You should have received a copy of the GNU General Public License along with
# rss2email.  If not, see <http://www.gnu.org/licenses/>.

"""Email message generation and dispatching
"""

import email as _email
from email.charset import Charset as _Charset
import email.encoders as _email_encoders
from email.generator import BytesGenerator as _BytesGenerator
import email.header as _email_header
from email.header import Header as _Header
from email.mime.text import MIMEText as _MIMEText
from email.utils import formataddr as _formataddr
from email.utils import parseaddr as _parseaddr
<<<<<<< HEAD
import mailbox as _mailbox
=======
from email.utils import getaddresses as _getaddresses
>>>>>>> ee2dd186
import imaplib as _imaplib
import io as _io
import smtplib as _smtplib
import ssl as _ssl
import subprocess as _subprocess
import sys as _sys
import time as _time
import os as _os

from . import LOG as _LOG
from . import config as _config
from . import error as _error


def guess_encoding(string, encodings=('US-ASCII', 'UTF-8')):
    """Find an encoding capable of encoding `string`.

    >>> guess_encoding('alpha', encodings=('US-ASCII', 'UTF-8'))
    'US-ASCII'
    >>> guess_encoding('α', encodings=('US-ASCII', 'UTF-8'))
    'UTF-8'
    >>> guess_encoding('α', encodings=('US-ASCII', 'ISO-8859-1'))
    Traceback (most recent call last):
      ...
    rss2email.error.NoValidEncodingError: no valid encoding for α in ('US-ASCII', 'ISO-8859-1')
    """
    for encoding in encodings:
        try:
            string.encode(encoding)
        except (UnicodeError, LookupError):
            pass
        else:
            return encoding
    raise _error.NoValidEncodingError(string=string, encodings=encodings)

def get_message(sender, recipient, subject, body, content_type,
                extra_headers=None, config=None, section='DEFAULT'):
    """Generate a `Message` instance.

    All arguments should be Unicode strings (plain ASCII works as well).

    Only the real name part of sender and recipient addresses may contain
    non-ASCII characters.

    The email will be properly MIME encoded.

    The charset of the email will be the first one out of the list
    that can represent all the characters occurring in the email.

    >>> message = get_message(
    ...     sender='John <jdoe@a.com>', recipient='Ζεύς <z@olympus.org>',
    ...     subject='Testing',
    ...     body='Hello, world!\\n',
    ...     content_type='plain',
    ...     extra_headers={'Approved': 'joe@bob.org'})
    >>> print(message.as_string())  # doctest: +REPORT_UDIFF
    MIME-Version: 1.0
    Content-Type: text/plain; charset="us-ascii"
    Content-Transfer-Encoding: 7bit
    From: John <jdoe@a.com>
    To: =?utf-8?b?zpbOtc+Nz4I=?= <z@olympus.org>
    Subject: Testing
    Approved: joe@bob.org
    <BLANKLINE>
    Hello, world!
    <BLANKLINE>
    """
    if config is None:
        config = _config.CONFIG
    if section not in config.sections():
        section = 'DEFAULT'
    encodings = [
        x.strip() for x in config.get(section, 'encodings').split(',')]

    # Split real name (which is optional) and email address parts
    sender_name,sender_addr = _parseaddr(sender)
    recipient_list = []
    for recipient_name, recipient_addr in _getaddresses([recipient]):
        recipient_encoding = guess_encoding(recipient_name, encodings)
        recipient_name = str(_Header(recipient_name, recipient_encoding).encode())
        recipient_addr.encode('ascii')
        recipient_list.append(_formataddr((recipient_name, recipient_addr)))

    sender_encoding = guess_encoding(sender_name, encodings)
    recipient_encoding = guess_encoding(recipient_name, encodings)
    subject_encoding = guess_encoding(subject, encodings)
    body_encoding = guess_encoding(body, encodings)

    # We must always pass Unicode strings to Header, otherwise it will
    # use RFC 2047 encoding even on plain ASCII strings.
    sender_name = str(_Header(sender_name, sender_encoding).encode())

    # Make sure email addresses do not contain non-ASCII characters
    sender_addr.encode('ascii')

    # Create the message ('plain' stands for Content-Type: text/plain)
    message = _MIMEText(body, content_type, body_encoding)
    message['From'] = _formataddr((sender_name, sender_addr))
    message['To'] = ', '.join(recipient_list)
    message['Subject'] = _Header(subject, subject_encoding)
    if config.getboolean(section, 'use-8bit'):
        del message['Content-Transfer-Encoding']
        charset = _Charset(body_encoding)
        charset.body_encoding = _email_encoders.encode_7or8bit
        message.set_payload(body, charset=charset)
    if extra_headers:
        for key,value in extra_headers.items():
            encoding = guess_encoding(value, encodings)
            message[key] = _Header(value, encoding)
    return message

def smtp_send(sender, recipient, message, config=None, section='DEFAULT'):
    if config is None:
        config = _config.CONFIG
    server = config.get(section, 'smtp-server')
    port = config.getint(section, 'smtp-port')

    _LOG.debug('sending message to {} via {}'.format(recipient, server))
    ssl = config.getboolean(section, 'smtp-ssl')
    smtp_auth = config.getboolean(section, 'smtp-auth')
    try:
        if ssl or smtp_auth:
                try:
                    context = _ssl.create_default_context()
                except AttributeError: # Python 3.3 or earlier
                    context = _ssl.SSLContext(protocol=_ssl.PROTOCOL_SSLv23)
                    context.verify_mode = _ssl.CERT_REQUIRED
                    context.set_default_verify_paths()
        if ssl:
            try:
                smtp = _smtplib.SMTP_SSL(host=server, port=port, context=context)
            except TypeError: # Python 3.2 or earlier
                smtp = _smtplib.SMTP_SSL(host=server, port=port) 
        else:
            smtp = _smtplib.SMTP(host=server, port=port)
    except KeyboardInterrupt:
        raise
    except Exception as e:
        raise _error.SMTPConnectionError(server=server) from e
    if smtp_auth:
        username = config.get(section, 'smtp-username')
        password = config.get(section, 'smtp-password')
        try:
            if not ssl:
                try:
                    smtp.starttls(context=context)
                except TypeError:
                    # Python 3.2 or earlier
                    smtp.starttls()
            smtp.login(username, password)
        except KeyboardInterrupt:
            raise
        except Exception as e:
            raise _error.SMTPAuthenticationError(
                server=server, username=username)
    smtp.send_message(message, sender, recipient.split(','))
    smtp.quit()

def imap_send(message, config=None, section='DEFAULT'):
    if config is None:
        config = _config.CONFIG
    server = config.get(section, 'imap-server')
    port = config.getint(section, 'imap-port')
    _LOG.debug('sending message to {}:{}'.format(server, port))
    ssl = config.getboolean(section, 'imap-ssl')
    if ssl:
        imap = _imaplib.IMAP4_SSL(server, port)
    else:
        imap = _imaplib.IMAP4(server, port)
    try:
        if config.getboolean(section, 'imap-auth'):
            username = config.get(section, 'imap-username')
            password = config.get(section, 'imap-password')
            try:
                if not ssl:
                    imap.starttls()
                imap.login(username, password)
            except KeyboardInterrupt:
                raise
            except Exception as e:
                raise _error.IMAPAuthenticationError(
                    server=server, port=port, username=username)
        mailbox = config.get(section, 'imap-mailbox')
        date = _imaplib.Time2Internaldate(_time.localtime())
        message_bytes = _flatten(message)
        imap.append(mailbox, None, date, message_bytes)
    finally:
        imap.logout()

def maildir_send(message, config=None, section='DEFAULT'):
    if config is None:
        config = _config.CONFIG
    path = config.get(section, 'maildir-path')
    mailbox = config.get(section, 'maildir-mailbox')
    maildir = _mailbox.Maildir(_os.path.join(path, mailbox))
    maildir.add(message)

def _decode_header(header):
    """Decode RFC-2047-encoded headers to Unicode strings

    >>> from email.header import Header
    >>> _decode_header('abc')
    'abc'
    >>> _decode_header('=?utf-8?b?zpbOtc+Nz4I=?= <z@olympus.org>')
    'Ζεύς <z@olympus.org>'
    >>> _decode_header(Header('Ζεύς <z@olympus.org>', 'utf-8'))
    'Ζεύς <z@olympus.org>'
    """
    if isinstance(header, _Header):
        return str(header)
    chunks = []
    for chunk,charset in _email_header.decode_header(header):
        if charset is None:
            if isinstance(chunk, bytes):
                chunk = str(chunk, 'ascii')
            chunks.append(chunk)
        else:
            chunks.append(str(chunk, charset))
    if _sys.version_info < (3, 3):  # Python 3.2 and older
        return ' '.join(chunks)  # http://bugs.python.org/issue1079
    return ''.join(chunks)

def _flatten(message):
    r"""Flatten an email.message.Message to bytes

    >>> import rss2email.config
    >>> config = rss2email.config.Config()
    >>> config.read_dict(rss2email.config.CONFIG)

    Here's a 7-bit, base64 version:

    >>> message = get_message(
    ...     sender='John <jdoe@a.com>', recipient='Ζεύς <z@olympus.org>',
    ...     subject='Homage',
    ...     body="You're great, Ζεύς!\n",
    ...     content_type='plain',
    ...     config=config)
    >>> for line in _flatten(message).split(b'\n'):
    ...     print(line)  # doctest: +REPORT_UDIFF
    b'MIME-Version: 1.0'
    b'Content-Type: text/plain; charset="utf-8"'
    b'Content-Transfer-Encoding: base64'
    b'From: John <jdoe@a.com>'
    b'To: =?utf-8?b?zpbOtc+Nz4I=?= <z@olympus.org>'
    b'Subject: Homage'
    b''
    b'WW91J3JlIGdyZWF0LCDOls61z43PgiEK'
    b''

    Here's an 8-bit version:

    >>> config.set('DEFAULT', 'use-8bit', str(True))
    >>> message = get_message(
    ...     sender='John <jdoe@a.com>', recipient='Ζεύς <z@olympus.org>',
    ...     subject='Homage',
    ...     body="You're great, Ζεύς!\n",
    ...     content_type='plain',
    ...     config=config)
    >>> for line in _flatten(message).split(b'\n'):
    ...     print(line)  # doctest: +REPORT_UDIFF
    b'MIME-Version: 1.0'
    b'Content-Type: text/plain; charset="utf-8"'
    b'From: John <jdoe@a.com>'
    b'To: =?utf-8?b?zpbOtc+Nz4I=?= <z@olympus.org>'
    b'Subject: Homage'
    b'Content-Transfer-Encoding: 8bit'
    b''
    b"You're great, \xce\x96\xce\xb5\xcf\x8d\xcf\x82!"
    b''

    Here's an 8-bit version in UTF-16:

    >>> config.set('DEFAULT', 'encodings', 'US-ASCII, UTF-16-LE')
    >>> message = get_message(
    ...     sender='John <jdoe@a.com>', recipient='Ζεύς <z@olympus.org>',
    ...     subject='Homage',
    ...     body="You're great, Ζεύς!\n",
    ...     content_type='plain',
    ...     config=config)
    >>> for line in _flatten(message).split(b'\n'):
    ...     print(line)  # doctest: +REPORT_UDIFF
    b'MIME-Version: 1.0'
    b'Content-Type: text/plain; charset="utf-16-le"'
    b'From: John <jdoe@a.com>'
    b'To: =?utf-8?b?zpbOtc+Nz4I=?= <z@olympus.org>'
    b'Subject: Homage'
    b'Content-Transfer-Encoding: 8bit'
    b''
    b"\x00Y\x00o\x00u\x00'\x00r\x00e\x00 \x00g\x00r\x00e\x00a\x00t\x00,\x00 \x00\x96\x03\xb5\x03\xcd\x03\xc2\x03!\x00\n\x00"
    """
    bytesio = _io.BytesIO()
    generator = _BytesGenerator(bytesio)  # use policies for Python >=3.3
    try:
        generator.flatten(message)
    except UnicodeEncodeError as e:
        # HACK: work around deficiencies in BytesGenerator
        _LOG.warning(e)
        b = message.as_string().encode(str(message.get_charset()))
        m = _email.message_from_bytes(b)
        if not m:
            raise
        h = {k:_decode_header(v) for k,v in m.items()}
        head = {k:_decode_header(v) for k,v in message.items()}
        body = str(m.get_payload(decode=True), str(m.get_charsets()[0]))
        if (h == head and body == message.get_payload()):
            return b
        raise
    else:
        return bytesio.getvalue()

def sendmail_send(sender, recipient, message, config=None, section='DEFAULT'):
    if config is None:
        config = _config.CONFIG
    message_bytes = _flatten(message)
    sendmail = config.get(section, 'sendmail')
    sender_name,sender_addr = _parseaddr(sender)
    _LOG.debug(
        'sending message to {} via {}'.format(recipient, sendmail))
    try:
        p = _subprocess.Popen(
            [sendmail, '-F', sender_name, '-f', sender_addr, recipient],
            stdin=_subprocess.PIPE, stdout=_subprocess.PIPE,
            stderr=_subprocess.PIPE)
        stdout,stderr = p.communicate(message_bytes)
        status = p.wait()
        if status:
            raise _error.SendmailError(
                status=status, stdout=stdout, stderr=stderr)
    except Exception as e:
        raise _error.SendmailError() from e

def send(sender, recipient, message, config=None, section='DEFAULT'):
    protocol = config.get(section, 'email-protocol')
    if protocol == 'smtp':
        smtp_send(
            sender=sender, recipient=recipient, message=message,
            config=config, section=section)
    elif protocol == 'imap':
        imap_send(message=message, config=config, section=section)
    elif protocol == 'maildir':
        maildir_send(message=message, config=config, section=section)
    else:
        sendmail_send(
            sender=sender, recipient=recipient, message=message,
            config=config, section=section)<|MERGE_RESOLUTION|>--- conflicted
+++ resolved
@@ -32,11 +32,8 @@
 from email.mime.text import MIMEText as _MIMEText
 from email.utils import formataddr as _formataddr
 from email.utils import parseaddr as _parseaddr
-<<<<<<< HEAD
 import mailbox as _mailbox
-=======
 from email.utils import getaddresses as _getaddresses
->>>>>>> ee2dd186
 import imaplib as _imaplib
 import io as _io
 import smtplib as _smtplib
